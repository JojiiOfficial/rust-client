--- conflicted
+++ resolved
@@ -32,12 +32,8 @@
     UpsertPoints, Value, Vector, Vectors, VectorsSelector, WithPayloadSelector,
     WithVectorsSelector, WriteOrdering,
 };
-<<<<<<< HEAD
-use anyhow::{bail, Result};
+use anyhow::Result;
 #[cfg(feature = "serde")]
-=======
-use anyhow::Result;
->>>>>>> f1b9a807
 use serde::{Deserialize, Serialize};
 use std::collections::HashMap;
 use std::future::Future;
